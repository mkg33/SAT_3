# SAT_3

Project 3

Deadline: 15.03.2021 (2:00 PM)

**UPDATE(01.03)**

I have an updated version in the file sat3.cpp. It solves all instances in less
than 6 seconds, without restarts it solves all instances in less than 12
seconds. I still need to add your UNSAT proof code, MAPHSAT ASCII picture and figure out a way to make
the scoring algorithm more efficient. I will do that in the coming days.
You can compile with `g++ -std=c++17 sat3.cpp -Wall -Werror -O3 -DNDEBUG -o
sat3.out`.

**UPDATE (31.01)**

ALl tests pass well within the time limit (current version). Turns out that the VSIDS heuristic works just fine (provided there are restarts with the right parameters).

EVSIDS also works but the conflictsNumber counter needs to be reset with every
restart. I thought the counter was supposed to be incremented irrespective of
restarts. Anyway, I'm glad this version works. Now we can consolidate our updates
and get even better results. I suppose from now on it's just stress-free work :-).

**UPDATE (24.01)**

As of today, our solver can solve almost all test cases well within the 1m CPU time limit. There's only one timeout (hole9.cnf). All tests performed with VSIDS.
<del>There's also one borderline case that takes ca 57-58s but doesn't exceed the limit.
I'll post the full results soon.</del> It's promising that VSIDS actually outperforms the well-worn FIRST strategy. Preprocessing (<del>tautology</del>, subsumption, duplicates) probably looks ugly but does what it says on the tin and doesn't hog the resources.

TODO:

* clause deletion strategy (P)
<<<<<<< HEAD
* VSIDS / VMTF branching heuristic (M) :white_check_mark:
* phase saving (P)
* restarts + different restart policies (M) :white_check_mark:
* preprocessing techniques (M) :white_check_mark: [might add more]
* proof logging in DRUP (or DRAT) format (M) :white_check_mark:
* tests + cactus plots (M)
=======
* VSIDS / VMTF branching heuristic (M)
* restarts + phase saving + different restart policies (P)
* preprocessing techniques (M)
* proof logging in DRUP (or DRAT) format (M)
* tests (M)
>>>>>>> 242a36f6
<|MERGE_RESOLUTION|>--- conflicted
+++ resolved
@@ -30,18 +30,10 @@
 
 TODO:
 
-* clause deletion strategy (P)
-<<<<<<< HEAD
+* clause deletion strategy (P) :white_check_mark:
 * VSIDS / VMTF branching heuristic (M) :white_check_mark:
-* phase saving (P)
+* phase saving (P) :white_check_mark:
 * restarts + different restart policies (M) :white_check_mark:
 * preprocessing techniques (M) :white_check_mark: [might add more]
 * proof logging in DRUP (or DRAT) format (M) :white_check_mark:
-* tests + cactus plots (M)
-=======
-* VSIDS / VMTF branching heuristic (M)
-* restarts + phase saving + different restart policies (P)
-* preprocessing techniques (M)
-* proof logging in DRUP (or DRAT) format (M)
-* tests (M)
->>>>>>> 242a36f6
+* tests + cactus plots (M) :white_check_mark:
